{
    "name": "custom.remote.python.certcheck",
    "metricGroup": "tech.ssl",
<<<<<<< HEAD
    "version": "1.50",
=======
    "version": "1.50.3",
>>>>>>> 93ed16b8
    "experimentalMinVersion": "0.99",
    "productiveMinVersion": "1.0",
    "type": "python",
    "entity": "CUSTOM_DEVICE",
    "technologies": [
        "OpenSSL"
    ],
    "source": {
        "package": "certcheck",
        "className": "CertificateCheckPlugin",
        "install_requires": [
            "pyopenssl", "cffi", "pycparser"
        ],
        "activation": "Remote"
    },
    "metrics": [],
    "properties": [
        {
            "key": "minduration",
            "type": "Integer",
            "defaultValue": 30
        },
        {
            "key": "tag",
            "type": "String"
        },
        {
            "key": "consider_disabled",
            "type": "Boolean"
        },
        {
            "key": "reportmetric",
            "type": "Boolean"
        },
        {
            "key": "tenantUUID",
            "type": "String"
        },
        {
            "key": "apitoken",
            "type": "Password"
        },
        {
            "key": "interval",
            "type": "Dropdown",
            "defaultValue": "15 minutes",
            "dropdownValues": ["5 minutes","15 minutes", "30 minutes", "1 hours","2 hours","6 hours","12 hours","24 hours"]
        },
        {
            "key": "proxy_addr",
            "type": "String"
        },
        {
            "key": "proxy_port",
            "type": "Integer"
        }
    ],
    "configUI": {
        "displayName": "Certificate Validation Check",
        "properties": [
            {
                "key": "minduration",
                "displayName": "Minimum Certificate Validity in Days",
                "displayHint": "days",
                "displayOrder": 1
            },
            {
                "key": "interval",
                "displayName": "Time interval for checks",
                "displayHint": "every X minutes/hours",
                "displayOrder": 2
            },
            {
                "key": "tag",
                "displayName": "Select synthetic monitors by tag",
                "displayHint": "mytag",
                "displayOrder": 3
            },
            {
                "key": "consider_disabled",
                "displayName": "Consider disabled monitors in checks",
                "displayOrder": 4
            },
            {
                "key": "reportmetric",
                "displayName": "Report certificate expiry days as metrics",
                "displayOrder": 5
            },
            {
                "key": "tenantUUID",
                "displayName": "Dynatrace Tenant UUID to report to",
                "displayHint": "mytenant",
                "displayOrder": 6
            },
            {
                "key": "apitoken",
                "displayName": "Dynatrace API token",
                "displayHint": "auth-token",
                "displayOrder": 7
            },
            {
                "key": "proxy_addr",
                "displayName": "Address of the proxy to connect via (optional)",
                "displayHint": "my.proxy.local",
                "displayOrder": 8
            },
            {
                "key": "proxy_port",
                "displayName": "Port of the proxy server (optional)",
                "displayHint": "3128",
                "displayOrder": 9
            }
        ]
    },
    "ui": {
        "keymetrics": [],
        "keycharts":[],
        "charts": []
    }
}<|MERGE_RESOLUTION|>--- conflicted
+++ resolved
@@ -1,11 +1,7 @@
 {
     "name": "custom.remote.python.certcheck",
     "metricGroup": "tech.ssl",
-<<<<<<< HEAD
-    "version": "1.50",
-=======
-    "version": "1.50.3",
->>>>>>> 93ed16b8
+    "version": "1.51",
     "experimentalMinVersion": "0.99",
     "productiveMinVersion": "1.0",
     "type": "python",
